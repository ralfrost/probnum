--- conflicted
+++ resolved
@@ -186,11 +186,7 @@
     >>> initrv = rvs.Dirac(0.15)
     >>> ivp = logistic(timespan=[0., 1.5], initrv=initrv, params=(4, 1))
     >>> solution = probsolve_ivp(ivp, method="ekf0", step=0.1)
-<<<<<<< HEAD
-    >>> print(solution.y.mean())
-=======
     >>> print(solution.y.mean)
->>>>>>> 139601b4
     [[0.15      ]
      [0.2076198 ]
      [0.27932997]
@@ -211,11 +207,7 @@
     >>> initrv = rvs.Dirac(0.15)
     >>> ivp = logistic(timespan=[0., 1.5], initrv=initrv, params=(4, 1))
     >>> solution = probsolve_ivp(ivp, method="eks1", which_prior="ioup3", step=0.1)
-<<<<<<< HEAD
-    >>> print(solution.y.mean())
-=======
     >>> print(solution.y.mean)
->>>>>>> 139601b4
     [[0.15      ]
      [0.20795795]
      [0.28228416]
@@ -236,11 +228,7 @@
     gfilt, firststep, stprl = _create_solver_inputs(
         ivp, method, which_prior, tol, step, firststep, precond_step, **kwargs
     )
-<<<<<<< HEAD
-    with_smoothing = method[-2] == "s"
-=======
     with_smoothing = method[-2] == "s" or method[-1] == "s"
->>>>>>> 139601b4
     solver = GaussianIVPFilter(ivp, gfilt, with_smoothing=with_smoothing)
     solution = solver.solve(firststep=firststep, steprule=stprl, **kwargs)
     return solution
