--- conflicted
+++ resolved
@@ -5,11 +5,8 @@
 
 import numpy as np
 
-<<<<<<< HEAD
-=======
 from probnum._randomvariablelist import _RandomVariableList
 
->>>>>>> 41233c89
 from probnum.random_variables import Normal
 from probnum.filtsmooth.bayesfiltsmooth import BayesFiltSmooth
 from probnum.filtsmooth.gaussfiltsmooth.kalmanposterior import KalmanPosterior
@@ -80,15 +77,9 @@
                 **kwargs
             )
             rvs.append(filtrv)
-<<<<<<< HEAD
-        return KalmanPosterior(times, rvs, self)
-
-    def smooth(self, filter_posterior, **kwargs):
-=======
         return KalmanPosterior(times, rvs, self, with_smoothing=False)
 
     def smooth(self, filter_posterior):
->>>>>>> 41233c89
         """
         Apply Gaussian smoothing to a set of filtered means and covariances.
 
@@ -96,23 +87,11 @@
         ----------
         filter_posterior : KalmanPosterior
             Posterior distribution obtained after filtering
-<<<<<<< HEAD
-        kwargs : ???
-=======
->>>>>>> 41233c89
 
         Returns
         -------
         KalmanPosterior
             Posterior distribution of the smoothed output
-<<<<<<< HEAD
-        """
-        smoothed_rv = filter_posterior[-1]
-        locations = filter_posterior.locations
-        out_rvs = [smoothed_rv]
-        for idx in reversed(range(1, len(locations))):
-            unsmoothed_rv = filter_posterior[idx - 1]
-=======
         """
         rv_list = self.smooth_list(filter_posterior, filter_posterior.locations)
         return KalmanPosterior(
@@ -149,25 +128,15 @@
         out_rvs = [curr_rv]
         for idx in reversed(range(1, len(locations))):
             unsmoothed_rv = rv_list[idx - 1]
->>>>>>> 41233c89
             pred_rv, ccov = self.predict(
                 start=locations[idx - 1],
                 stop=locations[idx],
                 randvar=unsmoothed_rv,
-<<<<<<< HEAD
-                **kwargs
-            )
-            smoothed_rv = self.smooth_step(unsmoothed_rv, pred_rv, smoothed_rv, ccov)
-            out_rvs.append(smoothed_rv)
-        out_rvs.reverse()
-        return KalmanPosterior(locations, out_rvs, self)
-=======
             )
             curr_rv = self.smooth_step(unsmoothed_rv, pred_rv, curr_rv, ccov)
             out_rvs.append(curr_rv)
         out_rvs.reverse()
         return _RandomVariableList(out_rvs)
->>>>>>> 41233c89
 
     def filter_step(self, start, stop, randvar, data, **kwargs):
         """
