""" This module implements normally distributed or Gaussian random variables. """

from typing import Callable, Optional, Union

import numpy as np
import scipy.linalg
from scipy.linalg import interpolative
import scipy.stats

from probnum import utils as _utils
from probnum.linalg import linops
from probnum.type import (
    ShapeType,
    # Argument Types
    ArrayLikeGetitemArgType,
    FloatArgType,
    RandomStateArgType,
    ShapeArgType,
)

from . import _random_variable

from scipy.spatial.distance import squareform

try:
    # functools.cached_property is only available in Python >=3.8
    from functools import cached_property
except ImportError:
    from cached_property import cached_property


COV_CHOLESKY_DAMPING = 10 ** -12


_ValueType = Union[np.floating, np.ndarray, linops.LinearOperator]


class Normal(_random_variable.ContinuousRandomVariable[_ValueType]):
    """
    The normal distribution.

    The Gaussian distribution is ubiquitous in probability theory, since
    it is the final and stable or equilibrium distribution to which
    other distributions gravitate under a wide variety of smooth
    operations, e.g., convolutions and stochastic transformations.
    One example of this is the central limit theorem. The Gaussian
    distribution is also attractive from a numerical point of view as it
    is maintained through many transformations (e.g. it is stable).

    Parameters
    ----------
    mean : float or array-like or LinearOperator
        Mean of the normal distribution.

    cov : float or array-like or LinearOperator
        (Co-)variance of the normal distribution.

    random_state : None or int or :class:`~numpy.random.RandomState` instance, optional
        This parameter defines the RandomState object to
        use for drawing realizations from this
        distribution. Think of it like a random seed.
        If None (or np.random), the global
        np.random state is used. If integer, it is used to
        seed the local
        :class:`~numpy.random.RandomState` instance.
        Default is None.

    See Also
    --------
    Distribution : Class representing general probability distributions.

    Examples
    --------
    >>> from probnum import random_variables as rvs
    >>> N = rvs.Normal(mean=0.5, cov=1.0)
    >>> N.parameters
    {'mean': 0.5, 'cov': 1.0}
    """

    # pylint: disable=too-many-locals,too-many-branches,too-many-statements
    def __init__(
        self,
        mean: Union[float, np.floating, np.ndarray, linops.LinearOperator],
        cov: Union[float, np.floating, np.ndarray, linops.LinearOperator],
        cov_cholesky: Optional[Union[np.ndarray, linops.LinearOperator]] = None,
        random_state: RandomStateArgType = None,
    ):
        # Type normalization
        if np.isscalar(mean):
            mean = _utils.as_numpy_scalar(mean)

        if np.isscalar(cov):
            cov = _utils.as_numpy_scalar(cov)

        # Data type normalization
        is_mean_floating = mean.dtype is not None and np.issubdtype(
            mean.dtype, np.floating
        )
        is_cov_floating = cov.dtype is not None and np.issubdtype(
            cov.dtype, np.floating
        )

        if is_mean_floating and is_cov_floating:
            dtype = np.promote_types(mean.dtype, cov.dtype)
        elif is_mean_floating:
            dtype = mean.dtype
        elif is_cov_floating:
            dtype = cov.dtype
        else:
            dtype = np.dtype(np.float_)

        if not isinstance(mean, linops.LinearOperator):
            mean = mean.astype(dtype, order="C", casting="safe", subok=True, copy=False)
        else:
            # TODO: Implement casting for linear operators

            if mean.dtype != dtype:
                raise ValueError(
                    f"The mean must have type `{dtype.name}` not `{mean.dtype.name}`, "
                    f"but a linear operator does not implement type casting."
                )

        if not isinstance(cov, linops.LinearOperator):
            cov = cov.astype(dtype, order="C", casting="safe", subok=True, copy=False)
        else:
            # TODO: Implement casting for linear operators

            if cov.dtype != dtype:
                raise ValueError(
                    f"The covariance must have type `{dtype.name}` not "
                    f"`{cov.dtype.name}`, but a linear operator does not implement "
                    f"type casting."
                )

        # Shape checking
        if len(mean.shape) not in [0, 1, 2]:
            raise ValueError(
                f"Gaussian random variables must either be scalars, vectors, or "
                f"matrices (or linear operators), but the given mean is a {mean.ndim}-"
                f"dimensional tensor."
            )

        expected_cov_shape = (np.prod(mean.shape),) * 2 if len(mean.shape) > 0 else ()

        if len(cov.shape) != len(expected_cov_shape) or cov.shape != expected_cov_shape:
            raise ValueError(
                f"The covariance matrix must be of shape {expected_cov_shape}, but "
                f"shape {cov.shape} was given."
            )

        self._mean = mean
        self._cov = cov

        self._compute_cov_cholesky: Callable[[], _ValueType] = None

        # Method selection
        univariate = len(mean.shape) == 0
        dense = isinstance(mean, np.ndarray) and isinstance(cov, np.ndarray)
        cov_operator = isinstance(cov, linops.LinearOperator)

        if univariate:
            # Univariate Gaussian
            sample = self._univariate_sample
            in_support = Normal._univariate_in_support
            pdf = self._univariate_pdf
            logpdf = self._univariate_logpdf
            cdf = self._univariate_cdf
            logcdf = self._univariate_logcdf
            quantile = self._univariate_quantile

            median = lambda: self._mean
            var = lambda: self._cov
            entropy = self._univariate_entropy

            self._compute_cov_cholesky = self._univariate_cov_cholesky
        elif dense or cov_operator:
            # Multi- and matrixvariate Gaussians
            sample = self._dense_sample
            in_support = Normal._dense_in_support
            pdf = self._dense_pdf
            logpdf = self._dense_logpdf
            cdf = self._dense_cdf
            logcdf = self._dense_logcdf
            quantile = None

            median = None
            var = self._dense_var
            entropy = self._dense_entropy

            if cov_cholesky is None:
                self._compute_cov_cholesky = self.dense_cov_cholesky
            else:
                if not isinstance(cov_cholesky, type(self._cov)):
                    raise ValueError(
                        f"The covariance matrix is of type `{type(self._cov)}`, so its "
                        f"Cholesky decomposition must be of the same type, but an "
                        f"object of type `{type(cov_cholesky)}` was given."
                    )

                if cov_cholesky.shape != self._cov.shape:
                    raise ValueError(
                        f"The cholesky decomposition of the covariance matrix must "
                        f"have the same shape as the covariance matrix, i.e. "
                        f"{self._cov.shape}, but shape {cov_cholesky.shape} was given"
                    )

                if cov_cholesky.dtype != self._cov.dtype:
                    # TODO: Implement casting for linear operators
                    if not isinstance(cov_cholesky, linops.LinearOperator):
                        cov_cholesky = cov_cholesky.astype(self._cov.dtype)

                self._compute_cov_cholesky = lambda: cov_cholesky

            if isinstance(cov, linops.SymmetricKronecker):
                m, n = mean.shape

                if m != n or n != cov.A.shape[0] or n != cov.B.shape[1]:
                    raise ValueError(
                        "Normal distributions with symmetric Kronecker structured "
                        "kernels must have square mean and square kernels factors with "
                        "matching dimensions."
                    )

                if cov._ABequal:
                    sample = self._symmetric_kronecker_identical_factors_sample
                    pdf = self._symmetric_kronecker_identical_factors_pdf
                    logpdf = self._symmetric_kronecker_identical_factors_logpdf

                    # pylint: disable=redefined-variable-type
                    self._compute_cov_cholesky = (
                        self._symmetric_kronecker_identical_factors_cov_cholesky
                    )
            elif isinstance(cov, linops.Kronecker):
                m, n = mean.shape

                if (
                    m != cov.A.shape[0]
                    or m != cov.A.shape[1]
                    or n != cov.B.shape[0]
                    or n != cov.B.shape[1]
                ):
                    raise ValueError(
                        "Kronecker structured kernels must have factors with the same "
                        "shape as the mean."
                    )

                sample = self._kronecker_sample
                pdf = self._kronecker_pdf
                logpdf = self._kronecker_logpdf
                self._compute_cov_cholesky = self._kronecker_cov_cholesky
        else:
            raise ValueError(
                f"Cannot instantiate normal distribution with mean of type "
                f"{mean.__class__.__name__} and kernels of type "
                f"{cov.__class__.__name__}."
            )

        super().__init__(
            shape=mean.shape,
            dtype=mean.dtype,
            random_state=random_state,
            parameters={"mean": self._mean, "cov": self._cov},
            sample=sample,
            in_support=in_support,
            pdf=pdf,
            logpdf=logpdf,
            cdf=cdf,
            logcdf=logcdf,
            quantile=quantile,
            mode=lambda: self._mean,
            median=median,
            mean=lambda: self._mean,
            cov=lambda: self._cov,
            var=var,
            entropy=entropy,
        )

    @cached_property
    def cov_cholesky(self) -> _ValueType:
        if self._compute_cov_cholesky is None:
            raise NotImplementedError

        return self._compute_cov_cholesky()

    @cached_property
    def dense_mean(self) -> Union[np.floating, np.ndarray]:
        if isinstance(self._mean, linops.LinearOperator):
            return self._mean.todense()
        else:
            return self._mean

    @cached_property
    def dense_cov(self) -> Union[np.floating, np.ndarray]:
        if isinstance(self._cov, linops.LinearOperator):
            return self._cov.todense()
        else:
            return self._cov

    def __getitem__(self, key: ArrayLikeGetitemArgType) -> "Normal":
        """
        Marginalization in multi- and matrixvariate normal distributions, expressed by
        means of (advanced) indexing, masking and slicing.

        We support all modes of array indexing presented in

        https://numpy.org/doc/1.19/reference/arrays.indexing.html.

        Note that, currently, this method does not work for normal distributions other
        than the multi- and matrixvariate versions.

        Parameters
        ----------
        key : int or slice or ndarray or tuple of None, int, slice, or ndarray
            Indices, slice objects and/or boolean masks specifying which entries to keep
            while marginalizing over all other entries.
        """

        if not isinstance(key, tuple):
            key = (key,)

        # Select entries from mean
        mean = self.dense_mean[key]

        # Select submatrix from covariance matrix
        cov = self.dense_cov.reshape(self.shape + self.shape)
        cov = cov[key][tuple([slice(None)] * mean.ndim) + key]

        if mean.ndim > 0:
            cov = cov.reshape(mean.size, mean.size)

        return Normal(
            mean=mean,
            cov=cov,
            random_state=_utils.derive_random_seed(self.random_state),
        )

    def reshape(self, newshape: ShapeArgType) -> "Normal":
        try:
            reshaped_mean = self.dense_mean.reshape(newshape)
        except ValueError as exc:
            raise ValueError(
                f"Cannot reshape this normal random variable to the given shape: "
                f"{newshape}"
            ) from exc

        reshaped_cov = self.dense_cov

        if reshaped_mean.ndim > 0 and reshaped_cov.ndim == 0:
            reshaped_cov = reshaped_cov.reshape(1, 1)

        return Normal(
            mean=reshaped_mean,
            cov=reshaped_cov,
            random_state=_utils.derive_random_seed(self.random_state),
        )

    def transpose(self, *axes: int) -> "Normal":
        if len(axes) == 1 and isinstance(axes[0], tuple):
            axes = axes[0]
        elif (len(axes) == 1 and axes[0] is None) or len(axes) == 0:
            axes = tuple(reversed(range(self.ndim)))

        mean_t = self.dense_mean.transpose(*axes).copy()

        # Transpose covariance
        cov_axes = axes + tuple(mean_t.ndim + axis for axis in axes)
        cov_t = self.dense_cov.reshape(self.shape + self.shape)
        cov_t = cov_t.transpose(*cov_axes).copy()

        if mean_t.ndim > 0:
            cov_t = cov_t.reshape(mean_t.size, mean_t.size)

        return Normal(
            mean=mean_t,
            cov=cov_t,
            random_state=_utils.derive_random_seed(self.random_state),
        )

    # Unary arithmetic operations

    def __neg__(self) -> "Normal":
        return Normal(
            mean=-self._mean,
            cov=self._cov,
            random_state=_utils.derive_random_seed(self.random_state),
        )

    def __pos__(self) -> "Normal":
        return Normal(
            mean=+self._mean,
            cov=self._cov,
            random_state=_utils.derive_random_seed(self.random_state),
        )

    # TODO: Overwrite __abs__ and add absolute moments of normal
    # TODO: (https://arxiv.org/pdf/1209.4340.pdf)

    # Binary arithmetic operations

    def _add_normal(self, other: "Normal") -> "Normal":
        if other.shape != self.shape:
            raise ValueError(
                "Addition of two normally distributed random variables is only "
                "possible if both operands have the same shape."
            )

        return Normal(
            mean=self._mean + other._mean,
            cov=self._cov + other._cov,
            random_state=_utils.derive_random_seed(
                self.random_state, other.random_state
            ),
        )

    def _sub_normal(self, other: "Normal") -> "Normal":
        if other.shape != self.shape:
            raise ValueError(
                "Subtraction of two normally distributed random variables is only "
                "possible if both operands have the same shape."
            )

        return Normal(
            mean=self._mean - other._mean,
            cov=self._cov + other._cov,
            random_state=_utils.derive_random_seed(
                self.random_state, other.random_state
            ),
        )

    # Univariate Gaussians
    def _univariate_cov_cholesky(self) -> np.floating:
        return np.sqrt(self._cov)

    def _univariate_sample(
        self, size: ShapeType = ()
    ) -> Union[np.floating, np.ndarray]:
        sample = scipy.stats.norm.rvs(
            loc=self._mean, scale=self.std, size=size, random_state=self.random_state
        )

        if np.isscalar(sample):
            sample = _utils.as_numpy_scalar(sample, dtype=self.dtype)
        else:
            sample = sample.astype(self.dtype)

        assert sample.shape == size

        return sample

    @staticmethod
    def _univariate_in_support(x: _ValueType) -> bool:
        return np.isfinite(x)

    def _univariate_pdf(self, x: _ValueType) -> np.float_:
        return scipy.stats.norm.pdf(x, loc=self._mean, scale=self.std)

    def _univariate_logpdf(self, x: _ValueType) -> np.float_:
        return scipy.stats.norm.logpdf(x, loc=self._mean, scale=self.std)

    def _univariate_cdf(self, x: _ValueType) -> np.float_:
        return scipy.stats.norm.cdf(x, loc=self._mean, scale=self.std)

    def _univariate_logcdf(self, x: _ValueType) -> np.float_:
        return scipy.stats.norm.logcdf(x, loc=self._mean, scale=self.std)

    def _univariate_quantile(self, p: FloatArgType) -> np.floating:
        return scipy.stats.norm.ppf(p, loc=self._mean, scale=self.std)

    def _univariate_entropy(self: _ValueType) -> np.float_:
        return _utils.as_numpy_scalar(
            scipy.stats.norm.entropy(loc=self._mean, scale=self.std),
            dtype=np.float_,
        )

    # Multi- and matrixvariate Gaussians
    def dense_cov_cholesky(self) -> np.ndarray:
        dense_cov = self.dense_cov

        return scipy.linalg.cholesky(
            dense_cov + COV_CHOLESKY_DAMPING * np.eye(self.size, dtype=self.dtype),
            lower=True,
        )

    def _dense_sample(self, size: ShapeType = ()) -> np.ndarray:
        sample = scipy.stats.multivariate_normal.rvs(
            mean=self.dense_mean.ravel(),
            cov=self.dense_cov,
            size=size,
            random_state=self.random_state,
        )

        return sample.reshape(sample.shape[:-1] + self.shape)

    @staticmethod
    def _arg_todense(x: Union[np.ndarray, linops.LinearOperator]) -> np.ndarray:
        if isinstance(x, linops.LinearOperator):
            return x.todense()
        elif isinstance(x, np.ndarray):
            return x
        else:
            raise ValueError(f"Unsupported argument type {type(x)}")

    @staticmethod
    def _dense_in_support(x: _ValueType) -> bool:
        return np.all(np.isfinite(Normal._arg_todense(x)))

    def _dense_pdf(self, x: _ValueType) -> np.float_:
        return scipy.stats.multivariate_normal.pdf(
            Normal._arg_todense(x).reshape(x.shape[: -self.ndim] + (-1,)),
            mean=self.dense_mean.ravel(),
            cov=self.dense_cov,
        )

    def _dense_logpdf(self, x: _ValueType) -> np.float_:
        return scipy.stats.multivariate_normal.logpdf(
            Normal._arg_todense(x).reshape(x.shape[: -self.ndim] + (-1,)),
            mean=self.dense_mean.ravel(),
            cov=self.dense_cov,
        )

    def _dense_cdf(self, x: _ValueType) -> np.float_:
        return scipy.stats.multivariate_normal.cdf(
            Normal._arg_todense(x).reshape(x.shape[: -self.ndim] + (-1,)),
            mean=self.dense_mean.ravel(),
            cov=self.dense_cov,
        )

    def _dense_logcdf(self, x: _ValueType) -> np.float_:
        return scipy.stats.multivariate_normal.logcdf(
            Normal._arg_todense(x).reshape(x.shape[: -self.ndim] + (-1,)),
            mean=self.dense_mean.ravel(),
            cov=self.dense_cov,
        )

    def _dense_var(self) -> np.ndarray:
        return np.diag(self.dense_cov).reshape(self.shape)

    def _dense_entropy(self) -> np.float_:
        return _utils.as_numpy_scalar(
            scipy.stats.multivariate_normal.entropy(
                mean=self.dense_mean.ravel(),
                cov=self.dense_cov,
            ),
            dtype=np.float_,
        )

    # Matrixvariate Gaussian with Kronecker covariance
    def _kronecker_cov_cholesky(self) -> linops.Kronecker:
        assert isinstance(self._cov, linops.Kronecker)

        A = self._cov.A.todense()
        B = self._cov.B.todense()

        return linops.Kronecker(
            A=scipy.linalg.cholesky(
                A + COV_CHOLESKY_DAMPING * np.eye(A.shape[0], dtype=self.dtype),
                lower=True,
            ),
            B=scipy.linalg.cholesky(
                B + COV_CHOLESKY_DAMPING * np.eye(B.shape[0], dtype=self.dtype),
                lower=True,
            ),
            dtype=self.dtype,
        )

    def _kronecker_cov_decompose(self):
        """Returns depending on type of covariance and if decomposition are already cached a decomposition for covariance. chol=True if cholesky False if svd."""
        if self.__dict__.get("cov_cholesky") != None:
            return ((self.cov_cholesky.A, self.cov_cholesky.B), "chol")
        # TODO: SVD decomposition should be implemented as cached property. Then after checking for cholesky factors in cache check for svd factors in cache
        if isinstance(self._cov.A, linops.LinearOperator) or isinstance(
            self._cov.B, linops.LinearOperator
        ):
            # TODO: It would be nicer if svd algorithm wasn't randomized
            return (
                (
                    scipy.linalg.interpolative.svd(A=self._cov.A, eps_or_k=10 ** -7),
                    scipy.linalg.interpolative.svd(A=self._cov.B, eps_or_k=10 ** -7),
                ),
                "svd",
            )
        else:
            return ((self.cov_cholesky.A, self.cov_cholesky.B), "chol")

    def _svd_cov_decompose(self, covA_svdfactors, covB_svdfactors):
        """ Returns factors to decompose cov into a product U*U.T using svd decomposition """
        covA_factor = (
            covA_svdfactors[0] * np.sqrt(covA_svdfactors[1]) @ covA_svdfactors[0].T
        )
        covB_factor = (
            covB_svdfactors[0] * np.sqrt(covB_svdfactors[1]) @ covB_svdfactors[0].T
        )
        return (covA_factor, covB_factor)

    def _kronecker_sample(self, size: ShapeType = ()) -> np.ndarray:
        (cov_factors, decomp) = self._kronecker_cov_decompose()
        if decomp == "svd":
            cov_factors = self._svd_cov_decompose(cov_factors[0], cov_factors[1])
        elif decomp != "chol":
            raise NotImplementedError("Decomposition must be 'chol' or 'svd'")

        # Draw standard normal samples
        if isinstance(size, (int, np.integer)):
            flat_shape = [size] + list(self._mean.shape)
            final_shape = flat_shape
        else:
<<<<<<< HEAD
            flat_shape = [np.prod(size)] + list(self._mean.shape)
            final_shape = list(size) + list(self._mean.shape)
        stdnormal_samples = self._random_state.normal(size=flat_shape)

        # TODO: Can be simplified once addition of linear operators and ndarrays is implemented
        # stdnormal_samples is a stack of size 'size' containing matrices of size mean.shape. The @ and + operators automatically perform their operations for each matrix in the stack
=======
            flat_shape = [np.prod(size)]+list(self._mean.shape)
            final_shape = list(size)+list(self._mean.shape)

        stdnormal_samples = self._random_state.normal(size=flat_shape)

        #TODO: Can be simplified once addition of linear operators and ndarrays is implemented
>>>>>>> 7ef897c1
        if isinstance(self._mean, np.ndarray):
            return (
                self._mean + cov_factors[0] @ stdnormal_samples @ cov_factors[1].T
            ).reshape(final_shape)
        else:
            samples_flat = [
                self._mean + linops.aslinop(cov_factors[0] @ sample @ cov_factors[1])
                for sample in stdnormal_samples
            ]
            return np.array(samples_flat).reshape(size)

    def _kronecker_pdf(self, x: _ValueType) -> np.float_:
        return np.exp(self._kronecker_logpdf(x))

    def _kronecker_logpdf(self, x: _ValueType) -> np.float_:
<<<<<<< HEAD
        dev = x - self._mean
=======
        dev = linops.aslinop(x-self._mean).todense()
>>>>>>> 7ef897c1
        (cov_factors, decomp) = self._kronecker_cov_decompose()
        if decomp == "svd":
            (logdet_cov, maha) = self._logpdf_calc_svd(
                dev, cov_factors[0], cov_factors[1]
            )
        elif decomp == "chol":
            (logdet_cov, maha) = self._logpdf_calc_chol(dev, cov_factors)
        else:
            raise NotImplementedError("Decomposition must be 'chol' or 'svd'")

        # normalizing constant
        log2pi = np.log(2 * np.pi)
        normconst = np.prod(self._mean.shape) * log2pi + logdet_cov
        return -0.5 * (normconst + maha)

    def _logpdf_calc_chol(self, dev, cov_cholfactors):
        logdet_cov = self._logabsdet_chol(cov_cholfactors)
        maha = self._chol_mahaldist(dev, cov_cholfactors)
        return (logdet_cov, maha)

    def _logpdf_calc_svd(self, dev, covA_svdfactors, covB_svdfactors):
        logdet_cov = self._logabsdet_svd(covA_svdfactors, covB_svdfactors)
        maha = self._svd_mahaldist(dev, covA_svdfactors, covB_svdfactors)
        return (logdet_cov, maha)

    def _logabsdet_chol(self, cov_cholfactors):
        """ Efficiently calculates determinant of Kronecker(V,W) using cholesky factors """
        # TODO: move to kronecker.py
        logdet_L_A = np.sum(
            np.log(np.diag(cov_cholfactors[0]))
        )  # determinant of triangular matrices is equal to product of entries of diagonal and det of matrix is equal to product of det of its cholesky factor
        logdet_L_B = np.sum(np.log(np.diag(cov_cholfactors[1])))
        return (
            2 * self._cov.B.shape[0] * logdet_L_A
            + 2 * self._cov.A.shape[0] * logdet_L_B
        )

    def _logabsdet_svd(self, covA_svdfactors, covB_svdfactors):
        """ Efficiently calculates determinant of Kronecker(V,W) using cholesky factors """
<<<<<<< HEAD
        # TODO: move to kronecker.py
        logdet_S_A = np.sum(
            np.log(covA_svdfactors[1])
        )  # determinant of matrix is equal to product of singular values
=======
        # TODO: move to kronecker.py, test_kron_detforpdf refers directly to this method
        logdet_S_A = np.sum(np.log(covA_svdfactors[1])) #determinant of matrix is equal to product of singular values
>>>>>>> 7ef897c1
        logdet_S_B = np.sum(np.log(covB_svdfactors[1]))
        return self._cov.B.shape[0] * logdet_S_A + self._cov.A.shape[0] * logdet_S_B

    def _chol_mahaldist(self, dev, cov_cholfactors):
        """ Calculates mahalanobis distance vec(dev.T) @ Kronecker(A,B)^-1 @ vec(dev) using cholesky factors instead of inverting A and B """
        Q = scipy.linalg.cho_solve(
            (cov_cholfactors[0], True), dev
        )  # A*Q=dev => A^-1*dev=Q
        R_T = scipy.linalg.cho_solve(
            (cov_cholfactors[1], True), Q.T, overwrite_b=True
        )  # B*R.T=Q.T => Q*B.T^-1=R
        return dev.ravel() @ R_T.T.ravel()

    def _svd_mahaldist(self, dev, covA_svdfactors, covB_svdfactors):
        """ Calculates mahalanobis distance vec(dev.T) @ Kronecker(A,B)^-1 @ vec(dev) using svd factors to calculate A^-1 and B^-1 """
        covA_inv = covA_svdfactors[0] * (1 / covA_svdfactors[1]) @ covA_svdfactors[0].T
        covB_inv = covB_svdfactors[0] * (1 / covB_svdfactors[1]) @ covB_svdfactors[0].T
        return dev.ravel() @ (covA_inv @ dev @ covB_inv.T).ravel()

    # Matrixvariate Gaussian with symmetric Kronecker covariance from identical
    # factors
    def _symmetric_kronecker_identical_factors_cov_cholesky(
        self,
    ) -> linops.SymmetricKronecker:
        assert isinstance(self._cov, linops.SymmetricKronecker) and self._cov._ABequal

        A = self._cov.A.todense()

        return linops.SymmetricKronecker(
            A=scipy.linalg.cholesky(
                A + COV_CHOLESKY_DAMPING * np.eye(A.shape[0], dtype=self.dtype),
                lower=True,
            ),
            dtype=self.dtype,
        )

    def _symmetric_kronecker_cov_decompose(self):
        """Returns depending on type of covariance and if decomposition are already cached a decomposition for covariance. chol=True if cholesky False if svd."""
        if self._cov._ABequal:
<<<<<<< HEAD
            if self.__dict__.get("cov_cholesky") != None:
                return (self.cov_cholesky.A.todense(), "chol")
            # TODO: SVD decomposition should be implemented as cached property. Then after checking for cholesky factors in cache check for svd factors in cache
=======
            if self.__dict__.get('cov_cholesky')!= None: 
                return (self.cov_cholesky.A, 'chol')
            #TODO: SVD decomposition should be implemented as cached property. Then after checking for cholesky factors in cache check for svd factors in cache
>>>>>>> 7ef897c1
            if isinstance(self._cov.A, linops.LinearOperator):
                # TODO: It would be nicer if svd algorithm wasn't randomized
                return (
                    scipy.linalg.interpolative.svd(A=self._cov.A, eps_or_k=10 ** -7),
                    "svd",
                )
            else:
<<<<<<< HEAD
                return (self.cov_cholesky.A.todense(), "chol")
=======
                return (self.cov_cholesky.A, 'chol')
>>>>>>> 7ef897c1
        else:
            raise NotImplementedError

    def _symmetric_svd_cov_decompose(self, covA_svdfactor):
        """ Returns factors to decompose cov into a product U*U.T using svd decomposition """
        covA_factor = (
            covA_svdfactor[0] * np.sqrt(covA_svdfactor[1]) @ covA_svdfactor[0].T
        )
        return covA_factor
<<<<<<< HEAD

    def _symmetric_kronecker_identical_factors_sample_old(
        self, size: ShapeType = ()
    ) -> np.ndarray:
        assert isinstance(self._cov, linops.SymmetricKronecker) and self._cov._ABequal
        print("running symmetric sample")
        n = self._mean.shape[1]

        # Draw standard normal samples
        size_sample = (n * n,) + size

        stdnormal_samples = scipy.stats.norm.rvs(
            size=size_sample, random_state=self.random_state
        )

        # Appendix E: Bartels, S., Probabilistic Linear Algebra, PhD Thesis 2019
        samples_scaled = linops.Symmetrize(dim=n) @ (
            linops.Kronecker(self.cov_cholesky.A, self.cov_cholesky.A)
            @ stdnormal_samples
        )
        samples_scaled = (
            linops.Kronecker(self.cov_cholesky.A, self.cov_cholesky.A)
            @ linops.Symmetrize(dim=n)
            @ stdnormal_samples
        )

        # TODO: can we avoid todense here and just return operator samples?
        return self.dense_mean[None, :, :] + samples_scaled.T.reshape(-1, n, n)
=======
>>>>>>> 7ef897c1

    def _symmetric_kronecker_identical_factors_sample(
        self, size: ShapeType = ()
    ) -> np.ndarray:

        (cov_factor, decomp) = self._symmetric_kronecker_cov_decompose()
        if decomp == "svd":
            cov_factor = self._symmetric_svd_cov_decompose(cov_factor)
        elif decomp != "chol":
            raise NotImplementedError("Decomposition must be 'chol' or 'svd'")

        n = self._cov.A.shape[0]
<<<<<<< HEAD
        # Draw standard normal samples
        if isinstance(size, (int, np.integer)):
            flat_shape = (size, n * n)
            final_shape = (size, n, n)
        else:
            flat_shape = [np.prod(size), n * n]
            final_shape = list(size) + [n, n]
=======

        flat_shape = (np.prod(size),) + (n*n,)
        final_shape = size + (n,n)
>>>>>>> 7ef897c1

        stdnormal_samples = self._random_state.normal(size=final_shape)

        transformed_samples = cov_factor @ stdnormal_samples @ cov_factor.T

        #TODO: Can be simplified once addition of linear operators and ndarrays is implemented
        if isinstance(self._mean, np.ndarray):
<<<<<<< HEAD
            return self._mean + 0.5 * (
                transformed_samples + self._stacked_transpose(transformed_samples)
            )
        else:
            samples_flat = [
                self._mean + 0.5 * (row.reshape(n, n) + row.reshape(n, n).T)
                for row in transformed_samples.reshape(flat_shape)
=======
            return self._mean + 0.5*(
                transformed_samples
                + self._stacked_transpose(transformed_samples)
            )
        else:
            samples_flat = [
                self._mean + linops.aslinop(
                    0.5*(row.reshape(n,n) + row.reshape(n,n).T)
                ) for row in transformed_samples.reshape(flat_shape)
>>>>>>> 7ef897c1
            ]
            return np.array(samples_flat).reshape(size)

    def _stacked_transpose(self, matrix_stack):
        """transposes matrices in an arbitrary shaped stack"""
        perm = np.arange(len(matrix_stack.shape))
        perm[-2], perm[-1] = perm[-1], perm[-2]
        return np.transpose(matrix_stack, axes=perm)
<<<<<<< HEAD

    def _symmetric_kronecker_identical_factors_sample_wrong(
        self, size: ShapeType = ()
    ) -> np.ndarray:
        # decompose covariance
        (cov_factor, svd) = self._symmetric_kronecker_cov_decompose()
        if svd:
            cov_factor = self._symmetric_svd_cov_decompose(cov_factor)
            raise NotImplementedError("Decomposition must be 'chol' or 'svd'")

        n = self._cov.A.shape[0]
        # Draw standard normal samples
        if isinstance(size, (int, np.integer)):
            final_shape = [size] + [n, n]
        else:
            final_shape = list(size) + [n, n]

        # sample stdnormal distributed symmetric matrices of size nxn by sampling vectorized triangular matrices and then copying the values (squareform form scipy does this)
        stdnormal_samples = scipy.stats.norm.rvs(
            size=(np.prod(size), int(0.5 * n * (n + 1))), random_state=self.random_state
        )
        symmetric_stdnormal_samples = np.array(
            [squareform(row[:-n]) + np.diag(row[-n:]) for row in stdnormal_samples]
        )

        # TODO: Can be simplified once addition of linear operators and ndarrays is implemented
        # symmetric_stdnormal_samples is a stack of size 'size' containing matrices of size mean.shape. The @ and + operators automatically perform their operations for each matrix in the stack
        if isinstance(self._mean, np.ndarray):
            return (
                self._mean + cov_factor @ symmetric_stdnormal_samples @ cov_factor.T
            ).reshape(final_shape)
        else:
            samples_flat = [
                self._mean + linops.aslinop(cov_factor @ sample @ cov_factor)
                for sample in symmetric_stdnormal_samples
            ]
            return np.array(samples_flat).reshape(size)

=======
        
>>>>>>> 7ef897c1
    def _symmetric_kronecker_identical_factors_pdf(self, x: _ValueType) -> np.float_:
        return np.exp(self._symmetric_kronecker_identical_factors_logpdf(x))

    def _symmetric_kronecker_identical_factors_logpdf(self, x: _ValueType) -> np.float_:
<<<<<<< HEAD
        dev = x - self._mean
        # test if factorization already has been calculated
        (cov_factor, decomp) = self._symmetric_kronecker_cov_decompose()
        if decomp == "svd":
            (logdet_cov, maha) = self._symmlogpdf_calc_svd(dev, cov_factor)
        elif decomp == "chol":
            (logdet_cov, maha) = self._symmlogpdf_calc_chol(dev, cov_factor)
=======
        dev = linops.aslinop(x-self._mean).todense()
        (cov_factor, decomp) = self._symmetric_kronecker_cov_decompose()
        if decomp == 'svd':
            (logdet_cov, maha) = self._symm_logpdf_calc_svd(dev, cov_factor)
        elif decomp == 'chol':
            (logdet_cov, maha) = self._symm_logpdf_calc_chol(dev, cov_factor)
>>>>>>> 7ef897c1
        else:
            raise NotImplementedError("Decomposition must be 'chol' or 'svd'")

        # normalizing constant
        log2pi = np.log(2 * np.pi)
        normconst = np.prod(self._mean.shape) * log2pi + logdet_cov
        return -0.5 * (normconst + maha)

    def _symm_logpdf_calc_chol(self, dev, cov_cholesky):
        logdet_cov = self._symm_logabsdet_chol(cov_cholesky)
        maha = self._symm_mahaldist_chol(dev, cov_cholesky)
<<<<<<< HEAD
        return (logdet_cov, maha)

    def _symmlogpdf_calc_svd(self, dev, covA_svdfactor):
=======
        return (logdet_cov, maha)     
        
    def _symm_logpdf_calc_svd(self, dev,covA_svdfactor):
>>>>>>> 7ef897c1
        logdet_cov = self._symm_logabsdet_svd(covA_svdfactor)
        maha = self._symm_mahaldist_svd(dev, covA_svdfactor)
        return (logdet_cov, maha)

    def _symm_logabsdet_chol(self, cov_cholfactor):
        """ Efficiently calculates determinant of Kronecker(V,W) using cholesky factors """
        # TODO: move to kronecker.py, test_symm_kron_detforpdf refers directly to this method
        if self._cov._ABequal:
            logdet_L_A = np.sum(
                np.log(np.diag(cov_cholfactor))
            )  # determinant of triangular matrices is equal to product of entries of diagonal and det of matrix is equal to product of det of its cholesky factor
            return 4 * self._cov.A.shape[0] * logdet_L_A
        else:
            raise NotImplementedError

    def _symm_logabsdet_svd(self, covA_svdfactors):
        """ Efficiently calculates determinant of Kronecker(V,W) using cholesky factors """
        # TODO: move to kronecker.py
        if self._cov._ABequal:
            logdet_S_A = np.sum(
                np.log(covA_svdfactors[1])
            )  # determinant of matrix is equal to product of singular values
            return 2 * self._cov.A.shape[0] * logdet_S_A
        else:
            raise NotImplementedError

    def _symm_mahaldist_chol(self, dev, cov_cholfactor):
        """ Calculates mahalanobis distance vec(dev.T) @ Kronecker(A,B)^-1 @ vec(dev) using cholesky factors instead of inverting A and B """
        Q = scipy.linalg.cho_solve((cov_cholfactor, True), dev)  # A*Q=dev => A^-1*dev=Q
        R_T = scipy.linalg.cho_solve(
            (cov_cholfactor, True), Q.T, overwrite_b=True
        )  # B*R.T=Q.T => Q*B.T^-1=R
        return dev.ravel() @ R_T.T.ravel()

    def _symm_mahaldist_svd(self, dev, covA_svdfactors):
        """ Calculates mahalanobis distance vec(dev.T) @ Kronecker(A,B)^-1 @ vec(dev) using svd factors to calculate A^-1 and B^-1 """
        covA_inv = covA_svdfactors[0] * (1 / covA_svdfactors[1]) @ covA_svdfactors[0].T
        return dev.ravel() @ (covA_inv @ dev @ covA_inv.T).ravel()<|MERGE_RESOLUTION|>--- conflicted
+++ resolved
@@ -604,21 +604,12 @@
             flat_shape = [size] + list(self._mean.shape)
             final_shape = flat_shape
         else:
-<<<<<<< HEAD
             flat_shape = [np.prod(size)] + list(self._mean.shape)
             final_shape = list(size) + list(self._mean.shape)
+
         stdnormal_samples = self._random_state.normal(size=flat_shape)
 
         # TODO: Can be simplified once addition of linear operators and ndarrays is implemented
-        # stdnormal_samples is a stack of size 'size' containing matrices of size mean.shape. The @ and + operators automatically perform their operations for each matrix in the stack
-=======
-            flat_shape = [np.prod(size)]+list(self._mean.shape)
-            final_shape = list(size)+list(self._mean.shape)
-
-        stdnormal_samples = self._random_state.normal(size=flat_shape)
-
-        #TODO: Can be simplified once addition of linear operators and ndarrays is implemented
->>>>>>> 7ef897c1
         if isinstance(self._mean, np.ndarray):
             return (
                 self._mean + cov_factors[0] @ stdnormal_samples @ cov_factors[1].T
@@ -634,11 +625,7 @@
         return np.exp(self._kronecker_logpdf(x))
 
     def _kronecker_logpdf(self, x: _ValueType) -> np.float_:
-<<<<<<< HEAD
-        dev = x - self._mean
-=======
-        dev = linops.aslinop(x-self._mean).todense()
->>>>>>> 7ef897c1
+        dev = linops.aslinop(x - self._mean).todense()
         (cov_factors, decomp) = self._kronecker_cov_decompose()
         if decomp == "svd":
             (logdet_cov, maha) = self._logpdf_calc_svd(
@@ -678,15 +665,10 @@
 
     def _logabsdet_svd(self, covA_svdfactors, covB_svdfactors):
         """ Efficiently calculates determinant of Kronecker(V,W) using cholesky factors """
-<<<<<<< HEAD
-        # TODO: move to kronecker.py
+        # TODO: move to kronecker.py, test_kron_detforpdf refers directly to this method
         logdet_S_A = np.sum(
             np.log(covA_svdfactors[1])
         )  # determinant of matrix is equal to product of singular values
-=======
-        # TODO: move to kronecker.py, test_kron_detforpdf refers directly to this method
-        logdet_S_A = np.sum(np.log(covA_svdfactors[1])) #determinant of matrix is equal to product of singular values
->>>>>>> 7ef897c1
         logdet_S_B = np.sum(np.log(covB_svdfactors[1]))
         return self._cov.B.shape[0] * logdet_S_A + self._cov.A.shape[0] * logdet_S_B
 
@@ -726,15 +708,9 @@
     def _symmetric_kronecker_cov_decompose(self):
         """Returns depending on type of covariance and if decomposition are already cached a decomposition for covariance. chol=True if cholesky False if svd."""
         if self._cov._ABequal:
-<<<<<<< HEAD
             if self.__dict__.get("cov_cholesky") != None:
-                return (self.cov_cholesky.A.todense(), "chol")
+                return (self.cov_cholesky.A, "chol")
             # TODO: SVD decomposition should be implemented as cached property. Then after checking for cholesky factors in cache check for svd factors in cache
-=======
-            if self.__dict__.get('cov_cholesky')!= None: 
-                return (self.cov_cholesky.A, 'chol')
-            #TODO: SVD decomposition should be implemented as cached property. Then after checking for cholesky factors in cache check for svd factors in cache
->>>>>>> 7ef897c1
             if isinstance(self._cov.A, linops.LinearOperator):
                 # TODO: It would be nicer if svd algorithm wasn't randomized
                 return (
@@ -742,11 +718,7 @@
                     "svd",
                 )
             else:
-<<<<<<< HEAD
-                return (self.cov_cholesky.A.todense(), "chol")
-=======
-                return (self.cov_cholesky.A, 'chol')
->>>>>>> 7ef897c1
+                return (self.cov_cholesky.A, "chol")
         else:
             raise NotImplementedError
 
@@ -756,37 +728,6 @@
             covA_svdfactor[0] * np.sqrt(covA_svdfactor[1]) @ covA_svdfactor[0].T
         )
         return covA_factor
-<<<<<<< HEAD
-
-    def _symmetric_kronecker_identical_factors_sample_old(
-        self, size: ShapeType = ()
-    ) -> np.ndarray:
-        assert isinstance(self._cov, linops.SymmetricKronecker) and self._cov._ABequal
-        print("running symmetric sample")
-        n = self._mean.shape[1]
-
-        # Draw standard normal samples
-        size_sample = (n * n,) + size
-
-        stdnormal_samples = scipy.stats.norm.rvs(
-            size=size_sample, random_state=self.random_state
-        )
-
-        # Appendix E: Bartels, S., Probabilistic Linear Algebra, PhD Thesis 2019
-        samples_scaled = linops.Symmetrize(dim=n) @ (
-            linops.Kronecker(self.cov_cholesky.A, self.cov_cholesky.A)
-            @ stdnormal_samples
-        )
-        samples_scaled = (
-            linops.Kronecker(self.cov_cholesky.A, self.cov_cholesky.A)
-            @ linops.Symmetrize(dim=n)
-            @ stdnormal_samples
-        )
-
-        # TODO: can we avoid todense here and just return operator samples?
-        return self.dense_mean[None, :, :] + samples_scaled.T.reshape(-1, n, n)
-=======
->>>>>>> 7ef897c1
 
     def _symmetric_kronecker_identical_factors_sample(
         self, size: ShapeType = ()
@@ -799,45 +740,24 @@
             raise NotImplementedError("Decomposition must be 'chol' or 'svd'")
 
         n = self._cov.A.shape[0]
-<<<<<<< HEAD
-        # Draw standard normal samples
-        if isinstance(size, (int, np.integer)):
-            flat_shape = (size, n * n)
-            final_shape = (size, n, n)
-        else:
-            flat_shape = [np.prod(size), n * n]
-            final_shape = list(size) + [n, n]
-=======
-
-        flat_shape = (np.prod(size),) + (n*n,)
-        final_shape = size + (n,n)
->>>>>>> 7ef897c1
+        flat_shape = (np.prod(size),) + (n * n,)
+        final_shape = size + (n, n)
 
         stdnormal_samples = self._random_state.normal(size=final_shape)
 
         transformed_samples = cov_factor @ stdnormal_samples @ cov_factor.T
 
-        #TODO: Can be simplified once addition of linear operators and ndarrays is implemented
+        # TODO: Can be simplified once addition of linear operators and ndarrays is implemented
         if isinstance(self._mean, np.ndarray):
-<<<<<<< HEAD
+
             return self._mean + 0.5 * (
                 transformed_samples + self._stacked_transpose(transformed_samples)
             )
         else:
             samples_flat = [
-                self._mean + 0.5 * (row.reshape(n, n) + row.reshape(n, n).T)
+                self._mean
+                + linops.aslinop(0.5 * (row.reshape(n, n) + row.reshape(n, n).T))
                 for row in transformed_samples.reshape(flat_shape)
-=======
-            return self._mean + 0.5*(
-                transformed_samples
-                + self._stacked_transpose(transformed_samples)
-            )
-        else:
-            samples_flat = [
-                self._mean + linops.aslinop(
-                    0.5*(row.reshape(n,n) + row.reshape(n,n).T)
-                ) for row in transformed_samples.reshape(flat_shape)
->>>>>>> 7ef897c1
             ]
             return np.array(samples_flat).reshape(size)
 
@@ -846,68 +766,18 @@
         perm = np.arange(len(matrix_stack.shape))
         perm[-2], perm[-1] = perm[-1], perm[-2]
         return np.transpose(matrix_stack, axes=perm)
-<<<<<<< HEAD
-
-    def _symmetric_kronecker_identical_factors_sample_wrong(
-        self, size: ShapeType = ()
-    ) -> np.ndarray:
-        # decompose covariance
-        (cov_factor, svd) = self._symmetric_kronecker_cov_decompose()
-        if svd:
-            cov_factor = self._symmetric_svd_cov_decompose(cov_factor)
-            raise NotImplementedError("Decomposition must be 'chol' or 'svd'")
-
-        n = self._cov.A.shape[0]
-        # Draw standard normal samples
-        if isinstance(size, (int, np.integer)):
-            final_shape = [size] + [n, n]
-        else:
-            final_shape = list(size) + [n, n]
-
-        # sample stdnormal distributed symmetric matrices of size nxn by sampling vectorized triangular matrices and then copying the values (squareform form scipy does this)
-        stdnormal_samples = scipy.stats.norm.rvs(
-            size=(np.prod(size), int(0.5 * n * (n + 1))), random_state=self.random_state
-        )
-        symmetric_stdnormal_samples = np.array(
-            [squareform(row[:-n]) + np.diag(row[-n:]) for row in stdnormal_samples]
-        )
-
-        # TODO: Can be simplified once addition of linear operators and ndarrays is implemented
-        # symmetric_stdnormal_samples is a stack of size 'size' containing matrices of size mean.shape. The @ and + operators automatically perform their operations for each matrix in the stack
-        if isinstance(self._mean, np.ndarray):
-            return (
-                self._mean + cov_factor @ symmetric_stdnormal_samples @ cov_factor.T
-            ).reshape(final_shape)
-        else:
-            samples_flat = [
-                self._mean + linops.aslinop(cov_factor @ sample @ cov_factor)
-                for sample in symmetric_stdnormal_samples
-            ]
-            return np.array(samples_flat).reshape(size)
-
-=======
-        
->>>>>>> 7ef897c1
+
     def _symmetric_kronecker_identical_factors_pdf(self, x: _ValueType) -> np.float_:
         return np.exp(self._symmetric_kronecker_identical_factors_logpdf(x))
 
     def _symmetric_kronecker_identical_factors_logpdf(self, x: _ValueType) -> np.float_:
-<<<<<<< HEAD
-        dev = x - self._mean
-        # test if factorization already has been calculated
+
+        dev = linops.aslinop(x - self._mean).todense()
         (cov_factor, decomp) = self._symmetric_kronecker_cov_decompose()
         if decomp == "svd":
-            (logdet_cov, maha) = self._symmlogpdf_calc_svd(dev, cov_factor)
+            (logdet_cov, maha) = self._symm_logpdf_calc_svd(dev, cov_factor)
         elif decomp == "chol":
-            (logdet_cov, maha) = self._symmlogpdf_calc_chol(dev, cov_factor)
-=======
-        dev = linops.aslinop(x-self._mean).todense()
-        (cov_factor, decomp) = self._symmetric_kronecker_cov_decompose()
-        if decomp == 'svd':
-            (logdet_cov, maha) = self._symm_logpdf_calc_svd(dev, cov_factor)
-        elif decomp == 'chol':
             (logdet_cov, maha) = self._symm_logpdf_calc_chol(dev, cov_factor)
->>>>>>> 7ef897c1
         else:
             raise NotImplementedError("Decomposition must be 'chol' or 'svd'")
 
@@ -919,15 +789,9 @@
     def _symm_logpdf_calc_chol(self, dev, cov_cholesky):
         logdet_cov = self._symm_logabsdet_chol(cov_cholesky)
         maha = self._symm_mahaldist_chol(dev, cov_cholesky)
-<<<<<<< HEAD
         return (logdet_cov, maha)
 
-    def _symmlogpdf_calc_svd(self, dev, covA_svdfactor):
-=======
-        return (logdet_cov, maha)     
-        
-    def _symm_logpdf_calc_svd(self, dev,covA_svdfactor):
->>>>>>> 7ef897c1
+    def _symm_logpdf_calc_svd(self, dev, covA_svdfactor):
         logdet_cov = self._symm_logabsdet_svd(covA_svdfactor)
         maha = self._symm_mahaldist_svd(dev, covA_svdfactor)
         return (logdet_cov, maha)
