import numpy as np
import scipy.linalg

from probnum.filtsmooth.gaussfiltsmooth import Kalman

from .filtsmooth_testcases import CarTrackingDDTestCase, OrnsteinUhlenbeckCDTestCase

np.random.seed(5472)
VISUALISE = False  # show plots or not?

if VISUALISE is True:
    import matplotlib.pyplot as plt


class TestKalmanDiscreteDiscrete(CarTrackingDDTestCase):
    """
    Try Kalman filtering and smoothing on a discrete setting.
    """

    def setUp(self):
        super().setup_cartracking()
        self.method = Kalman(self.dynmod, self.measmod, self.initrv)

    def test_dynamicmodel(self):
        self.assertEqual(self.dynmod, self.method.dynamicmodel)

    def test_measurementmodel(self):
        self.assertEqual(self.measmod, self.method.measurementmodel)

    def test_initialdistribution(self):
        self.assertEqual(self.initrv, self.method.initialrandomvariable)

    def test_predict(self):
        pred, __ = self.method.predict(0.0, self.delta_t, self.initrv)
        self.assertEqual(pred.mean.ndim, 1)
        self.assertEqual(pred.mean.shape[0], 4)
        self.assertEqual(pred.cov.ndim, 2)
        self.assertEqual(pred.cov.shape[0], 4)
        self.assertEqual(pred.cov.shape[1], 4)

    def test_update(self):
        data = self.measmod.sample(0.0, self.initrv.mean)
        upd, __, __, __ = self.method.update(0.0, self.initrv, data)
        self.assertEqual(upd.mean.ndim, 1)
        self.assertEqual(upd.mean.shape[0], 4)
        self.assertEqual(upd.cov.ndim, 2)
        self.assertEqual(upd.cov.shape[0], 4)
        self.assertEqual(upd.cov.shape[1], 4)

    def test_filtsmooth(self):
        """
        RMSE of smoother smaller than rmse of filter smaller
        than of measurements?
        """
        filter_posterior = self.method.filter(self.obs, self.tms)
<<<<<<< HEAD
        filtms = filter_posterior.state_rvs.mean()
        filtcs = filter_posterior.state_rvs.cov()
        smooth_posterior = self.method.filtsmooth(self.obs, self.tms)
        smooms = smooth_posterior.state_rvs.mean()
        smoocs = smooth_posterior.state_rvs.cov()
=======
        filtms = filter_posterior.state_rvs.mean
        filtcs = filter_posterior.state_rvs.cov
        smooth_posterior = self.method.filtsmooth(self.obs, self.tms)
        smooms = smooth_posterior.state_rvs.mean
        smoocs = smooth_posterior.state_rvs.cov
>>>>>>> 41233c89

        normaliser = np.sqrt(self.states[1:, :2].size)
        filtrmse = np.linalg.norm(filtms[1:, :2] - self.states[1:, :2]) / normaliser
        smoormse = np.linalg.norm(smooms[1:, :2] - self.states[1:, :2]) / normaliser
        obs_rmse = np.linalg.norm(self.obs - self.states[1:, :2]) / normaliser

        if VISUALISE is True:
            plt.title(
                "Car tracking trajectory (%.2f " % smoormse
                + "< %.2f < %.2f?)" % (filtrmse, obs_rmse)
            )
            plt.plot(
                self.obs[:, 0], self.obs[:, 1], ".", label="Observations", alpha=0.5
            )
            plt.plot(filtms[:, 0], filtms[:, 1], "-", label="Filter guess")
            plt.plot(smooms[:, 0], smooms[:, 1], "-", label="Smoother guess")
            plt.plot(
                self.states[:, 0],
                self.states[:, 1],
                "-",
                linewidth=6,
                alpha=0.25,
                label="Truth",
            )
            plt.legend()
            plt.show()
        self.assertLess(smoormse, filtrmse)
        self.assertLess(filtrmse, obs_rmse)


class TestKalmanContinuousDiscrete(OrnsteinUhlenbeckCDTestCase):
    """
    Try Kalman filtering on a continuous-discrete setting.

    Try OU process.
    """

    def setUp(self):
        super().setup_ornsteinuhlenbeck()
        self.method = Kalman(self.dynmod, self.measmod, self.initrv)

    def test_dynamicmodel(self):
        self.assertEqual(self.dynmod, self.method.dynamicmodel)

    def test_measurementmodel(self):
        self.assertEqual(self.measmod, self.method.measurementmodel)

    def test_initialdistribution(self):
        self.assertEqual(self.initrv, self.method.initialrandomvariable)

    def test_predict_shape(self):
        pred, __ = self.method.predict(0.0, self.delta_t, self.initrv)
        self.assertEqual(pred.mean.shape, (1,))
        self.assertEqual(pred.cov.shape, (1, 1))

    def test_predict_value(self):
        pred, __ = self.method.predict(0.0, self.delta_t, self.initrv)
        ah = scipy.linalg.expm(self.delta_t * self.drift)
        qh = (
            self.q
            / (2 * self.lam)
            * (1 - scipy.linalg.expm(2 * self.drift * self.delta_t))
        )
        expectedmean = np.squeeze(ah @ (self.initrv.mean * np.ones(1)))
        expectedcov = np.squeeze(ah @ (self.initrv.cov * np.eye(1)) @ ah.T + qh)
        self.assertApproxEqual(expectedmean, pred.mean)
        self.assertApproxEqual(expectedcov, pred.cov)

    def test_update(self):
        data = self.measmod.sample(0.0, self.initrv.mean * np.ones(1))
        upd, __, __, __ = self.method.update(0.0, self.initrv, data)
        self.assertEqual(upd.mean.shape, (1,))
        self.assertEqual(upd.cov.shape, (1, 1))

    def test_smoother(self):
        """
        RMSE of filter smaller than rmse of measurements?
        """
        filter_posterior = self.method.filter(self.obs, self.tms)
<<<<<<< HEAD
        filtms = filter_posterior.state_rvs.mean()
        filtcs = filter_posterior.state_rvs.cov()
        smooth_posterior = self.method.filtsmooth(self.obs, self.tms)
        smooms = smooth_posterior.state_rvs.mean()
        smoocs = smooth_posterior.state_rvs.cov()
=======
        filtms = filter_posterior.state_rvs.mean
        filtcs = filter_posterior.state_rvs.cov
        smooth_posterior = self.method.filtsmooth(self.obs, self.tms)
        smooms = smooth_posterior.state_rvs.mean
        smoocs = smooth_posterior.state_rvs.cov
>>>>>>> 41233c89

        self.assertEqual(filtms[1:].shape, self.states[1:].shape)
        self.assertEqual(smooms[1:].shape, self.states[1:].shape)
        self.assertEqual(self.obs.shape, self.states[1:].shape)

        normaliser = np.sqrt(self.states[1:].size)
        filtrmse = np.linalg.norm(filtms[1:] - self.states[1:]) / normaliser
        smoormse = np.linalg.norm(smooms[1:] - self.states[1:]) / normaliser
        obs_rmse = np.linalg.norm(self.obs - self.states[1:]) / normaliser

        if VISUALISE is True:
            plt.title(
                "Ornstein Uhlenbeck (%.2f < " % smoormse
                + "%.2f < %.2f?)" % (filtrmse, obs_rmse)
            )
            plt.plot(self.tms[1:], self.obs[:, 0], ".", label="Observations", alpha=0.5)
            plt.plot(self.tms, filtms, "-", label="Filter guess")
            plt.plot(self.tms, smooms, "-", label="Smoother guess")
            plt.plot(self.tms, self.states, "-", linewidth=6, alpha=0.25, label="Truth")
            plt.legend()
            plt.show()
        self.assertLess(smoormse, filtrmse)
        self.assertLess(filtrmse, obs_rmse)<|MERGE_RESOLUTION|>--- conflicted
+++ resolved
@@ -53,19 +53,11 @@
         than of measurements?
         """
         filter_posterior = self.method.filter(self.obs, self.tms)
-<<<<<<< HEAD
-        filtms = filter_posterior.state_rvs.mean()
-        filtcs = filter_posterior.state_rvs.cov()
-        smooth_posterior = self.method.filtsmooth(self.obs, self.tms)
-        smooms = smooth_posterior.state_rvs.mean()
-        smoocs = smooth_posterior.state_rvs.cov()
-=======
         filtms = filter_posterior.state_rvs.mean
         filtcs = filter_posterior.state_rvs.cov
         smooth_posterior = self.method.filtsmooth(self.obs, self.tms)
         smooms = smooth_posterior.state_rvs.mean
         smoocs = smooth_posterior.state_rvs.cov
->>>>>>> 41233c89
 
         normaliser = np.sqrt(self.states[1:, :2].size)
         filtrmse = np.linalg.norm(filtms[1:, :2] - self.states[1:, :2]) / normaliser
@@ -145,19 +137,11 @@
         RMSE of filter smaller than rmse of measurements?
         """
         filter_posterior = self.method.filter(self.obs, self.tms)
-<<<<<<< HEAD
-        filtms = filter_posterior.state_rvs.mean()
-        filtcs = filter_posterior.state_rvs.cov()
-        smooth_posterior = self.method.filtsmooth(self.obs, self.tms)
-        smooms = smooth_posterior.state_rvs.mean()
-        smoocs = smooth_posterior.state_rvs.cov()
-=======
         filtms = filter_posterior.state_rvs.mean
         filtcs = filter_posterior.state_rvs.cov
         smooth_posterior = self.method.filtsmooth(self.obs, self.tms)
         smooms = smooth_posterior.state_rvs.mean
         smoocs = smooth_posterior.state_rvs.cov
->>>>>>> 41233c89
 
         self.assertEqual(filtms[1:].shape, self.states[1:].shape)
         self.assertEqual(smooms[1:].shape, self.states[1:].shape)
