--- conflicted
+++ resolved
@@ -60,19 +60,11 @@
         than of measurements?
         """
         filter_posterior = self.method.filter(self.obs, self.tms)
-<<<<<<< HEAD
-        filtms = filter_posterior.state_rvs.mean()
-        filtcs = filter_posterior.state_rvs.cov()
-        smooth_posterior = self.method.filtsmooth(self.obs, self.tms)
-        smooms = smooth_posterior.state_rvs.mean()
-        smoocs = smooth_posterior.state_rvs.cov()
-=======
         filtms = filter_posterior.state_rvs.mean
         filtcs = filter_posterior.state_rvs.cov
         smooth_posterior = self.method.filtsmooth(self.obs, self.tms)
         smooms = smooth_posterior.state_rvs.mean
         smoocs = smooth_posterior.state_rvs.cov
->>>>>>> 139601b4
 
         comp = self.states[1:, :2]
         normaliser = np.sqrt(comp.size)
@@ -156,19 +148,11 @@
         RMSE of filter smaller than rmse of measurements?
         """
         filter_posterior = self.method.filter(self.obs, self.tms)
-<<<<<<< HEAD
-        filtms = filter_posterior.state_rvs.mean()
-        filtcs = filter_posterior.state_rvs.cov()
-        smooth_posterior = self.method.filtsmooth(self.obs, self.tms)
-        smooms = smooth_posterior.state_rvs.mean()
-        smoocs = smooth_posterior.state_rvs.cov()
-=======
         filtms = filter_posterior.state_rvs.mean
         filtcs = filter_posterior.state_rvs.cov
         smooth_posterior = self.method.filtsmooth(self.obs, self.tms)
         smooms = smooth_posterior.state_rvs.mean
         smoocs = smooth_posterior.state_rvs.cov
->>>>>>> 139601b4
 
         comp = self.states[1:]
 
@@ -210,19 +194,11 @@
 
     def test_filtsmooth(self):
         filter_posterior = self.method.filter(self.obs, self.tms)
-<<<<<<< HEAD
-        filtms = filter_posterior.state_rvs.mean()
-        filtcs = filter_posterior.state_rvs.cov()
-        smooth_posterior = self.method.filtsmooth(self.obs, self.tms)
-        smooms = smooth_posterior.state_rvs.mean()
-        smoocs = smooth_posterior.state_rvs.cov()
-=======
         filtms = filter_posterior.state_rvs.mean
         filtcs = filter_posterior.state_rvs.cov
         smooth_posterior = self.method.filtsmooth(self.obs, self.tms)
         smooms = smooth_posterior.state_rvs.mean
         smoocs = smooth_posterior.state_rvs.cov
->>>>>>> 139601b4
 
         comp = self.states[:, 0]
         normaliser = np.sqrt(comp.size)
