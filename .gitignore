--- conflicted
+++ resolved
@@ -61,11 +61,8 @@
 benchmarks/.asv/*
 benchmarks/probnum/*
 
-<<<<<<< HEAD
-=======
 
 ######### IDEs #########
->>>>>>> 139601b4
 
 # VSCode
 .vscode
