# Package Development

Contributions to ProbNum are very welcome. Before getting started make sure to read the following guidelines.

All contributions to ProbNum should be made via pull requests (PR) to the
[master branch](https://github.com/probabilistic-numerics/probnum/tree/master) on GitHub. Some suggestions for
a good PR are:

- implements or fixes one functionality;
- includes tests and appropriate documentation; and
- makes minimal changes to the interface and core codebase.

If you would like to contribute but are unsure how, then writing examples, documentation or working on
[open issues](https://github.com/probabilistic-numerics/probnum/issues) are a good way to start. See the
[developer guides](https://probnum.readthedocs.io/en/latest/development/developer_guides.html)
for detailed instructions.

## Getting Started

<<<<<<< HEAD
Begin by forking the repository on GitHub and cloning your fork to a local machine. Next, create a new branch in your 
forked repository describing the feature you would like to implement. You can now get started writing code in your new 
=======
Begin by forking the repository on GitHub and cloning your fork to a local machine. Next, create a new branch in your
forked repository describing the feature you would like to implement. You can now get started writing code in your new
>>>>>>> 41233c89
branch. Make sure to keep the following best practices regarding code quality in mind.

### Code Quality

Code quality is an essential component in a collaborative open-source project.

- Make sure to observe [good coding practice](https://www.python.org/dev/peps/pep-0020/).
- Keep dependencies to a minimum.
- All code should be covered by tests within the [unittest](https://docs.python.org/3/library/unittest.html) framework.
- Documentation of code is essential. ProbNum uses the
[NumPy docstring format](https://numpydoc.readthedocs.io/en/latest/format.html).
- Code should be formatted with [*Black*](https://github.com/psf/black) and follow the internal [style guide](https://github.com/probabilistic-numerics/probnum/blob/master/STYLEGUIDE.md).
  For more thorough Python code style guides we refer to [PEP 8](https://www.python.org/dev/peps/pep-0008/) and to [the *Black* code style](https://github.com/psf/black/blob/master/docs/the_black_code_style.md).

For all of the above the existing ProbNum code is a good initial reference point.

### Using Tox

<<<<<<< HEAD
Probnum uses [tox](https://tox.readthedocs.io/en/latest/) in its [continuous integration (CI)](#continuous-integration) 
pipeline to run tests and to build documentation. Under the hood, tox builds virtual environments following the 
specifications in `./tox.ini` in order to run tests across multiple python versions, while making sure that all the 
necessary dependencies are installed. Using tox unifies the *local* development process with CI, such that local test 
results should match the outcomes of Travis's builds more closely. This ensures that your pull request can be merged 
=======
Probnum uses [tox](https://tox.readthedocs.io/en/latest/) in its [continuous integration (CI)](#continuous-integration)
pipeline to run tests and to build documentation. Under the hood, tox builds virtual environments following the
specifications in `./tox.ini` in order to run tests across multiple python versions, while making sure that all the
necessary dependencies are installed. Using tox unifies the *local* development process with CI, such that local test
results should match the outcomes of Travis's builds more closely. This ensures that your pull request can be merged
>>>>>>> 41233c89
seamlessly into ProbNum's codebase.

Install tox from the Python Package Index (PyPI) via
```bash
pip install -U tox
```
<<<<<<< HEAD
Once tox and the required [external tools](#external-tools) below are installed, you can run tests and build the 
=======
Once tox and the required [external tools](#external-tools) below are installed, you can run tests and build the
>>>>>>> 41233c89
documentation locally by simply calling
```bash
tox
```
<<<<<<< HEAD
Note, to reduce runtime tox caches and reuses the virtual environment it creates the first time you run the command. If 
you are frequently switching between branches or adjusting the build configuration make sure to force recreation of the 
virtual environment via ``tox -r``, if you experience unexpected tox failures.

**Word of caution:**
Running `tox` runs all environments as specified in `tox.ini`, thus potentially running tests across many different 
Python versions. To run the full test suite make sure that you have all specified Python versions installed.
Alternatively, you can run a single specific environment through `tox -e <env>`, e.g. `tox -e py36` to run tests with 
=======
Note, to reduce runtime tox caches and reuses the virtual environment it creates the first time you run the command. If
you are frequently switching between branches or adjusting the build configuration make sure to force recreation of the
virtual environment via ``tox -r``, if you experience unexpected tox failures.

**Word of caution:**
Running `tox` runs all environments as specified in `tox.ini`, thus potentially running tests across many different
Python versions. To run the full test suite make sure that you have all specified Python versions installed.
Alternatively, you can run a single specific environment through `tox -e <env>`, e.g. `tox -e py36` to run tests with
>>>>>>> 41233c89
Python 3.6 or `tox -e docs` to just build the documentation.

### External Tools

<<<<<<< HEAD
Building the documentation locally requires additional packages (e.g. for inheritance diagrams), which can be found in 
=======
Building the documentation locally requires additional packages (e.g. for inheritance diagrams), which can be found in
>>>>>>> 41233c89
`.travis.yml`. These packages are currently:
- [pandoc](https://pandoc.org/): In Ubuntu, install via `sudo apt install pandoc`
- [graphviz](https://graphviz.org/): In Ubuntu, install via `sudo apt install graphviz`

## Testing

[![test coverage: latest](https://img.shields.io/codecov/c/gh/probabilistic-numerics/probnum/master?label=Coverage%3A%20latest&logo=codecov)](https://codecov.io/gh/probabilistic-numerics/probnum/branch/master)

<<<<<<< HEAD
We use [unittest](https://docs.python.org/3/library/unittest.html) for testing and aim to cover as much code with tests 
as possible. Make sure to always add tests for newly implemented code. To run the test suite on your machine you have 
=======
We use [unittest](https://docs.python.org/3/library/unittest.html) for testing and aim to cover as much code with tests
as possible. Make sure to always add tests for newly implemented code. To run the test suite on your machine you have
>>>>>>> 41233c89
multiple options:

- **Full test suite with tox:** Run the full suite across different Python versions with

  ```bash
  tox
  ```

- **Single environment with tox:** Run tests for a single Python environment, e.g. for Python 3.6

  ```bash
  tox -e py36
  ```

- **pytest:** Run tests directly in your local environment by calling

  ```bash
  pytest
  ```
<<<<<<< HEAD
Code coverage of the tests is reported via [codecov](https://codecov.io/github/probabilistic-numerics/probnum?branch=master). 
=======
Code coverage of the tests is reported via [codecov](https://codecov.io/github/probabilistic-numerics/probnum?branch=master).
>>>>>>> 41233c89

## Documentation

[![docs: stable](https://img.shields.io/readthedocs/probnum.svg?logo=read%20the%20docs&logoColor=white&label=Docs:%20stable)](https://probnum.readthedocs.io/en/stable/)
[![docs: latest](https://img.shields.io/readthedocs/probnum.svg?logo=read%20the%20docs&logoColor=white&label=Docs:%20latest)](https://probnum.readthedocs.io/en/latest/)

<<<<<<< HEAD
ProbNum's documentation is created with [Sphinx](https://www.sphinx-doc.org/en/master/) and automatically built and 
hosted by [ReadTheDocs](https://readthedocs.org/projects/probnum/) for stable releases and the latest (`master` branch) 
=======
ProbNum's documentation is created with [Sphinx](https://www.sphinx-doc.org/en/master/) and automatically built and
hosted by [ReadTheDocs](https://readthedocs.org/projects/probnum/) for stable releases and the latest (`master` branch)
>>>>>>> 41233c89
version.

You can build the documentation locally via
```bash
tox -e docs
```
<<<<<<< HEAD
This creates a static web page under `./docs/_build/html/` which you can view in your browser by opening 
=======
This creates a static web page under `./docs/_build/html/` which you can view in your browser by opening
>>>>>>> 41233c89
`./docs/_build/html/intro.html`.

Alternatively, if you want to build the docs in your current environment you can manually execute
```bash
cd docs
make clean
make html
```

## Continuous Integration

<<<<<<< HEAD
[![build status: latest](https://img.shields.io/travis/probabilistic-numerics/probnum/master.svg?logo=travis%20ci&logoColor=white&label=Travis%20CI:%20latest)](https://travis-ci.org/github/probabilistic-numerics/probnum/branches)

ProbNum uses [Travis CI](https://travis-ci.org/probabilistic-numerics/probnum) for continuous integration.
For every pull request and every commit Travis builds the project and runs the test suite (through `tox`), to make sure 
that no breaking changes are introduced by mistake. Travis also automatically triggers a 
build of ProbNum's documentation. Changes to Travis can be made through the `.travis.yml` file, as well as through 
`tox.ini` since Travis relies on `tox` for both testing and building the documentation. ProbNum also uses 
[GitHub Actions](https://docs.github.com/en/actions) to verify that all pushes and pull requests are compliant with the 
=======
[![build status: latest](https://img.shields.io/travis/probabilistic-numerics/probnum/master.svg?logo=travis%20ci&logoColor=white&label=Travis%20CI:%20latest)](https://travis-ci.com/github/probabilistic-numerics/probnum/branches)

ProbNum uses [Travis CI](https://travis-ci.com/github/probabilistic-numerics/probnum) for continuous integration.
For every pull request and every commit Travis builds the project and runs the test suite (through `tox`), to make sure
that no breaking changes are introduced by mistake. Travis also automatically triggers a
build of ProbNum's documentation. Changes to Travis can be made through the `.travis.yml` file, as well as through
`tox.ini` since Travis relies on `tox` for both testing and building the documentation. ProbNum also uses
[GitHub Actions](https://docs.github.com/en/actions) to verify that all pushes and pull requests are compliant with the
>>>>>>> 41233c89
[*Black*](https://github.com/psf/black) code style.<|MERGE_RESOLUTION|>--- conflicted
+++ resolved
@@ -17,13 +17,8 @@
 
 ## Getting Started
 
-<<<<<<< HEAD
-Begin by forking the repository on GitHub and cloning your fork to a local machine. Next, create a new branch in your 
-forked repository describing the feature you would like to implement. You can now get started writing code in your new 
-=======
 Begin by forking the repository on GitHub and cloning your fork to a local machine. Next, create a new branch in your
 forked repository describing the feature you would like to implement. You can now get started writing code in your new
->>>>>>> 41233c89
 branch. Make sure to keep the following best practices regarding code quality in mind.
 
 ### Code Quality
@@ -42,44 +37,22 @@
 
 ### Using Tox
 
-<<<<<<< HEAD
-Probnum uses [tox](https://tox.readthedocs.io/en/latest/) in its [continuous integration (CI)](#continuous-integration) 
-pipeline to run tests and to build documentation. Under the hood, tox builds virtual environments following the 
-specifications in `./tox.ini` in order to run tests across multiple python versions, while making sure that all the 
-necessary dependencies are installed. Using tox unifies the *local* development process with CI, such that local test 
-results should match the outcomes of Travis's builds more closely. This ensures that your pull request can be merged 
-=======
 Probnum uses [tox](https://tox.readthedocs.io/en/latest/) in its [continuous integration (CI)](#continuous-integration)
 pipeline to run tests and to build documentation. Under the hood, tox builds virtual environments following the
 specifications in `./tox.ini` in order to run tests across multiple python versions, while making sure that all the
 necessary dependencies are installed. Using tox unifies the *local* development process with CI, such that local test
 results should match the outcomes of Travis's builds more closely. This ensures that your pull request can be merged
->>>>>>> 41233c89
 seamlessly into ProbNum's codebase.
 
 Install tox from the Python Package Index (PyPI) via
 ```bash
 pip install -U tox
 ```
-<<<<<<< HEAD
-Once tox and the required [external tools](#external-tools) below are installed, you can run tests and build the 
-=======
 Once tox and the required [external tools](#external-tools) below are installed, you can run tests and build the
->>>>>>> 41233c89
 documentation locally by simply calling
 ```bash
 tox
 ```
-<<<<<<< HEAD
-Note, to reduce runtime tox caches and reuses the virtual environment it creates the first time you run the command. If 
-you are frequently switching between branches or adjusting the build configuration make sure to force recreation of the 
-virtual environment via ``tox -r``, if you experience unexpected tox failures.
-
-**Word of caution:**
-Running `tox` runs all environments as specified in `tox.ini`, thus potentially running tests across many different 
-Python versions. To run the full test suite make sure that you have all specified Python versions installed.
-Alternatively, you can run a single specific environment through `tox -e <env>`, e.g. `tox -e py36` to run tests with 
-=======
 Note, to reduce runtime tox caches and reuses the virtual environment it creates the first time you run the command. If
 you are frequently switching between branches or adjusting the build configuration make sure to force recreation of the
 virtual environment via ``tox -r``, if you experience unexpected tox failures.
@@ -88,16 +61,11 @@
 Running `tox` runs all environments as specified in `tox.ini`, thus potentially running tests across many different
 Python versions. To run the full test suite make sure that you have all specified Python versions installed.
 Alternatively, you can run a single specific environment through `tox -e <env>`, e.g. `tox -e py36` to run tests with
->>>>>>> 41233c89
 Python 3.6 or `tox -e docs` to just build the documentation.
 
 ### External Tools
 
-<<<<<<< HEAD
-Building the documentation locally requires additional packages (e.g. for inheritance diagrams), which can be found in 
-=======
 Building the documentation locally requires additional packages (e.g. for inheritance diagrams), which can be found in
->>>>>>> 41233c89
 `.travis.yml`. These packages are currently:
 - [pandoc](https://pandoc.org/): In Ubuntu, install via `sudo apt install pandoc`
 - [graphviz](https://graphviz.org/): In Ubuntu, install via `sudo apt install graphviz`
@@ -106,13 +74,8 @@
 
 [![test coverage: latest](https://img.shields.io/codecov/c/gh/probabilistic-numerics/probnum/master?label=Coverage%3A%20latest&logo=codecov)](https://codecov.io/gh/probabilistic-numerics/probnum/branch/master)
 
-<<<<<<< HEAD
-We use [unittest](https://docs.python.org/3/library/unittest.html) for testing and aim to cover as much code with tests 
-as possible. Make sure to always add tests for newly implemented code. To run the test suite on your machine you have 
-=======
 We use [unittest](https://docs.python.org/3/library/unittest.html) for testing and aim to cover as much code with tests
 as possible. Make sure to always add tests for newly implemented code. To run the test suite on your machine you have
->>>>>>> 41233c89
 multiple options:
 
 - **Full test suite with tox:** Run the full suite across different Python versions with
@@ -132,35 +95,22 @@
   ```bash
   pytest
   ```
-<<<<<<< HEAD
-Code coverage of the tests is reported via [codecov](https://codecov.io/github/probabilistic-numerics/probnum?branch=master). 
-=======
 Code coverage of the tests is reported via [codecov](https://codecov.io/github/probabilistic-numerics/probnum?branch=master).
->>>>>>> 41233c89
 
 ## Documentation
 
 [![docs: stable](https://img.shields.io/readthedocs/probnum.svg?logo=read%20the%20docs&logoColor=white&label=Docs:%20stable)](https://probnum.readthedocs.io/en/stable/)
 [![docs: latest](https://img.shields.io/readthedocs/probnum.svg?logo=read%20the%20docs&logoColor=white&label=Docs:%20latest)](https://probnum.readthedocs.io/en/latest/)
 
-<<<<<<< HEAD
-ProbNum's documentation is created with [Sphinx](https://www.sphinx-doc.org/en/master/) and automatically built and 
-hosted by [ReadTheDocs](https://readthedocs.org/projects/probnum/) for stable releases and the latest (`master` branch) 
-=======
 ProbNum's documentation is created with [Sphinx](https://www.sphinx-doc.org/en/master/) and automatically built and
 hosted by [ReadTheDocs](https://readthedocs.org/projects/probnum/) for stable releases and the latest (`master` branch)
->>>>>>> 41233c89
 version.
 
 You can build the documentation locally via
 ```bash
 tox -e docs
 ```
-<<<<<<< HEAD
-This creates a static web page under `./docs/_build/html/` which you can view in your browser by opening 
-=======
 This creates a static web page under `./docs/_build/html/` which you can view in your browser by opening
->>>>>>> 41233c89
 `./docs/_build/html/intro.html`.
 
 Alternatively, if you want to build the docs in your current environment you can manually execute
@@ -172,16 +122,6 @@
 
 ## Continuous Integration
 
-<<<<<<< HEAD
-[![build status: latest](https://img.shields.io/travis/probabilistic-numerics/probnum/master.svg?logo=travis%20ci&logoColor=white&label=Travis%20CI:%20latest)](https://travis-ci.org/github/probabilistic-numerics/probnum/branches)
-
-ProbNum uses [Travis CI](https://travis-ci.org/probabilistic-numerics/probnum) for continuous integration.
-For every pull request and every commit Travis builds the project and runs the test suite (through `tox`), to make sure 
-that no breaking changes are introduced by mistake. Travis also automatically triggers a 
-build of ProbNum's documentation. Changes to Travis can be made through the `.travis.yml` file, as well as through 
-`tox.ini` since Travis relies on `tox` for both testing and building the documentation. ProbNum also uses 
-[GitHub Actions](https://docs.github.com/en/actions) to verify that all pushes and pull requests are compliant with the 
-=======
 [![build status: latest](https://img.shields.io/travis/probabilistic-numerics/probnum/master.svg?logo=travis%20ci&logoColor=white&label=Travis%20CI:%20latest)](https://travis-ci.com/github/probabilistic-numerics/probnum/branches)
 
 ProbNum uses [Travis CI](https://travis-ci.com/github/probabilistic-numerics/probnum) for continuous integration.
@@ -190,5 +130,4 @@
 build of ProbNum's documentation. Changes to Travis can be made through the `.travis.yml` file, as well as through
 `tox.ini` since Travis relies on `tox` for both testing and building the documentation. ProbNum also uses
 [GitHub Actions](https://docs.github.com/en/actions) to verify that all pushes and pull requests are compliant with the
->>>>>>> 41233c89
 [*Black*](https://github.com/psf/black) code style.